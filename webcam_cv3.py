import cv2
import sys
import logging as log
import datetime as dt

<<<<<<< HEAD
cascPath = "haarcascade_frontalface_default.xml"
=======
from time import sleep

cascPath = sys.argv[1]
>>>>>>> 215683c4
faceCascade = cv2.CascadeClassifier(cascPath)
log.basicConfig(filename='webcam.log',level=log.INFO)

video_capture = cv2.VideoCapture(0)
anterior = 0

while True:
    if not video_capture.isOpened():
        print('Unable to load camera.')
        sleep(5)
        pass

    # Capture frame-by-frame
    ret, frame = video_capture.read()

    gray = cv2.cvtColor(frame, cv2.COLOR_BGR2GRAY)

    faces = faceCascade.detectMultiScale(
        gray,
        scaleFactor=1.1,
        minNeighbors=5,
        minSize=(30, 30)
    )

    # Draw a rectangle around the faces
    for (x, y, w, h) in faces:
        cv2.rectangle(frame, (x, y), (x+w, y+h), (0, 255, 0), 2)

    if anterior != len(faces):
        anterior = len(faces)
        log.info("faces: "+str(len(faces))+" at "+str(dt.datetime.now()))

<<<<<<< HEAD
    # Display the resulting frame
    cv2.imshow('Video', frame)

=======
>>>>>>> 215683c4
    if cv2.waitKey(1) & 0xFF == ord('q'):
        break

    # Display the resulting frame
    cv2.imshow('Video', frame)

# When everything is done, release the capture
video_capture.release()
cv2.destroyAllWindows()<|MERGE_RESOLUTION|>--- conflicted
+++ resolved
@@ -2,14 +2,9 @@
 import sys
 import logging as log
 import datetime as dt
-
-<<<<<<< HEAD
-cascPath = "haarcascade_frontalface_default.xml"
-=======
 from time import sleep
 
-cascPath = sys.argv[1]
->>>>>>> 215683c4
+cascPath = "haarcascade_frontalface_default.xml"
 faceCascade = cv2.CascadeClassifier(cascPath)
 log.basicConfig(filename='webcam.log',level=log.INFO)
 
@@ -42,12 +37,11 @@
         anterior = len(faces)
         log.info("faces: "+str(len(faces))+" at "+str(dt.datetime.now()))
 
-<<<<<<< HEAD
+
     # Display the resulting frame
     cv2.imshow('Video', frame)
 
-=======
->>>>>>> 215683c4
+
     if cv2.waitKey(1) & 0xFF == ord('q'):
         break
 
